--- conflicted
+++ resolved
@@ -216,21 +216,14 @@
      */
     static const uint64_t HUB_BIT = (1ULL << (SHIFT - 1));
 
-<<<<<<< HEAD
-    // The difference in biases: double's bias = 1023, custom bias = (1<<(EXP_BITS-1)) - 1.
+    /**
+     * @brief The bias for the custom exponent format
+     */
     #ifdef ORIGINAL_IEE_BIAS
     static const int CUSTOM_BIAS = (1 << (EXP_BITS - 1)) - 1;
     #else
     static const int CUSTOM_BIAS = (1 << (EXP_BITS - 1 )) - 2;
     #endif
-    static const int BIAS_DIFF = 1023 - CUSTOM_BIAS; 
-    // For single precision (EXP_BITS=8, MANT_BITS=23), BIAS_DIFF = 1023 - 127 = 896.
-=======
-    /**
-     * @brief The bias for the custom exponent format
-     */
-    static const int CUSTOM_BIAS = (1 << (EXP_BITS - 1)) - 1;
->>>>>>> 17c510fc
 
     /**
      * @brief The difference between IEEE double bias (1023) and custom bias
